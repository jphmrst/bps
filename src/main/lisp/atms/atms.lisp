--- conflicted
+++ resolved
@@ -512,58 +512,6 @@
 
 (defun interpretations (atms choice-sets &optional defaults
 			&aux solutions)
-<<<<<<< HEAD
-  (when (atms-debugging atms)
-   (format *trace-output*
-	   "~%Constructing interpretations depth-first for ~a:" choice-sets)
-   (format *trace-output* "~%- Refining choice sets"))
-  (let ((*solutions* nil)
-	(choice-sets
-	  (mapcar #'(lambda (alt-set)
-		      (if (atms-debugging atms)
-			(format *trace-output*
-			    "~%  - ~a --> ???" alt-set))
-		      (let ((result
-			     ;; Like MAPCAR, but passing the result to NCONC.
-			     (mapcan #'(lambda (alt)
-					 (if (atms-debugging atms)
-					   (format *trace-output*
-					       "~%    - ~a --> ~a"
-					     alt (tms-node-label alt)))
-					 (copy-list (tms-node-label alt)))
-				     alt-set)))
-			(if (atms-debugging atms)
-			  (format *trace-output*
-			      "~%    ~a --> ~a" alt-set result))
-			result))
-		  choice-sets)))
-    (if (atms-debugging atms)
-      (format *trace-output* "~%  Refined choice sets to ~a" choice-sets))
-    (dolist (choice (car choice-sets))
-      (when (atms-debugging atms)
-	(format *trace-output*
-	    "~%- Calling depth-solutions with choice ~a" choice)
-	(format *trace-output*
-	    "~%                               choice sets ~a"
-	  (car choice-sets)))
-      (get-depth-solutions1 choice (cdr choice-sets))
-      (if (atms-debugging atms)
-	(format *trace-output* "~%      => solutions ~a" *solutions*)))
-    (setq *solutions* (delete nil *solutions* :TEST #'eq))
-    (unless *solutions*
-      (if choice-sets
-	(return-from interpretations nil)
-	(setq *solutions* (list (atms-empty-env atms)))))
-    (when defaults
-      (setq solutions *solutions* *solutions* nil)
-      (dolist (solution solutions)
-	(extend-via-defaults solution defaults defaults)))
-    (let ((result (delete nil *solutions* :TEST #'eq)))
-      (if (atms-debugging atms)
-	(format *trace-output*
-	    "~%  interpretations result => ~a" *solutions*))
-      result)))
-=======
   (trdbg:trblock (:interpretations 1
 	    :trace ("Constructing interpretations depth-first for ~a:"
 		    choice-sets))
@@ -607,7 +555,6 @@
 	(dolist (solution solutions)
 	  (extend-via-defaults solution defaults defaults)))
       (delete nil *solutions* :TEST #'eq))))
->>>>>>> 9beee6cb
 
 (defun get-depth-solutions1 (solution choice-sets
 				      &aux new-solution)
