--- conflicted
+++ resolved
@@ -195,20 +195,6 @@
   (why-nodes *atms*)
   (print-envs *atms*)
 
-<<<<<<< HEAD
-  (format t "~%(interpretations *atms* (list (list h g))) =>~%  ~a~%"
-    (interpretations *atms* (list (list h g))))
-  (format t "~%(interpretations *atms* (list (list g))) =>~%  ~a~%"
-    (interpretations *atms* (list (list g))))
-  (format t "~%(interpretations *atms* (list (list h))) =>~%  ~a~%"
-    (interpretations *atms* (list (list h))))
-  (format t "~%(interpretations *atms* (list (list h g))) =>~%  ~a~%"
-    (interpretations *atms* (list (list h g))))
-  (format t "~%(interpretations *atms* (list (list h) (list b))) =>~%  ~a~%"
-    (interpretations *atms* (list (list h) (list b))))
-
-  nil) ; end defun book-1
-=======
   (format t "~%----------------------------------------")
   (setf i1 (interpretations *atms* (list (list a c) (list h g))))
   (format t "~%Interpretations with (a, c); (h, g): ~s~%" i1)
@@ -281,5 +267,4 @@
     (format t "~%Interpretations with (k3): ~s" i3)
     (mapcar #'print-env i3)
     )
-  ) ; end defun book-1
->>>>>>> 9beee6cb
+  ) ; end defun book-1