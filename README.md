--- conflicted
+++ resolved
@@ -1,19 +1,5 @@
 # Truth maintenance system libraries for Scala and Haskell
 
-<<<<<<< HEAD
-This repository is a translations from Common Lisp to
-Scala and to Haskell of the truth maintenance systems
-and other tools from Forbus and de Kleer's _Building
-Problem Solvers_ (BPS).
-
-The current version includes working versions of the
-justification- and assumption-based truth maintenance
-systems (JTMS and ATMS) in Scala.  There is a partial
-translation of the rule engine wrapper for these TMSes.
-
-Currently in branches, there are in-progress translations
-of the JTMS to Haskell, and the LTMS to Scala.
-=======
 This repository is a translation from Common Lisp of the truth
 maintenance systems and other tools from Forbus and de Kleer's
 _Building Problem Solvers_ into both Scala and Haskell.
@@ -26,5 +12,4 @@
 To contribute, submit pull requests to one of the three branches
 `atms` (Scala), `jtms` (Scala) or `haskell` (both JTMS and ATMS), or
 start a new branch for one of the other BPS tools, at 
-[its repository](https://github.com/jphmrst/bps-scala).
->>>>>>> 74b307a6
+[its repository](https://github.com/jphmrst/bps-scala).