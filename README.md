--- conflicted
+++ resolved
@@ -6,19 +6,11 @@
 
 The current version includes working versions of the justification-
 and assumption-based truth maintenance systems (JTMS and ATMS) in both
-<<<<<<< HEAD
-languages.  The Haskell translation omits the two top-level functions
-`interpretations` and `explainNode` of the original system, but
-otherwise both translations include all of the original functionality
-of these two TMSes.  This branch includes an in-progress
-implementation of LTMS.  There is a partial translation of the rule
-engine wrapper for these TMSes in Scala.
-=======
 languages.  The Haskell translation omits the two top-level function
 of the original system, but otherwise both translations include all of
-the original functionality of these two TMSes.  There is a partial
-translation of the rule engine wrapper for these TMSes in Scala.
->>>>>>> 9beee6cb
+the original functionality of these two TMSes.  This branch includes
+an in-progress implementation of LTMS.  There is a partial translation
+of the rule engine wrapper for these TMSes in Scala.
 
 To contribute, submit pull requests to one of the three branches
 `atms` (Scala), `jtms` (Scala), `ltms` (Scala) or `haskell` (both JTMS
